//===- Simplex.cpp - MLIR Simplex Class -----------------------------------===//
//
// Part of the LLVM Project, under the Apache License v2.0 with LLVM Exceptions.
// See https://llvm.org/LICENSE.txt for license information.
// SPDX-License-Identifier: Apache-2.0 WITH LLVM-exception
//
//===----------------------------------------------------------------------===//

#include "mlir/Analysis/Presburger/Simplex.h"
#include "mlir/Analysis/Presburger/Matrix.h"
#include "mlir/Support/MathExtras.h"
#include "llvm/Support/Compiler.h"
#include <numeric>
#include <optional>

using namespace mlir;
using namespace presburger;

using Direction = Simplex::Direction;

const int nullIndex = std::numeric_limits<int>::max();

// Return a + scale*b;
LLVM_ATTRIBUTE_UNUSED
static SmallVector<MPInt, 8>
scaleAndAddForAssert(ArrayRef<MPInt> a, const MPInt &scale, ArrayRef<MPInt> b) {
  assert(a.size() == b.size());
  SmallVector<MPInt, 8> res;
  res.reserve(a.size());
  for (unsigned i = 0, e = a.size(); i < e; ++i)
    res.push_back(a[i] + scale * b[i]);
  return res;
}

SimplexBase::SimplexBase(unsigned nVar, bool mustUseBigM)
    : usingBigM(mustUseBigM), nRedundant(0), nSymbol(0),
      tableau(0, getNumFixedCols() + nVar), empty(false) {
  colUnknown.insert(colUnknown.begin(), getNumFixedCols(), nullIndex);
  for (unsigned i = 0; i < nVar; ++i) {
    var.emplace_back(Orientation::Column, /*restricted=*/false,
                     /*pos=*/getNumFixedCols() + i);
    colUnknown.push_back(i);
  }
}

SimplexBase::SimplexBase(unsigned nVar, bool mustUseBigM,
                         const llvm::SmallBitVector &isSymbol)
    : SimplexBase(nVar, mustUseBigM) {
  assert(isSymbol.size() == nVar && "invalid bitmask!");
  // Invariant: nSymbol is the number of symbols that have been marked
  // already and these occupy the columns
  // [getNumFixedCols(), getNumFixedCols() + nSymbol).
  for (unsigned symbolIdx : isSymbol.set_bits()) {
    var[symbolIdx].isSymbol = true;
    swapColumns(var[symbolIdx].pos, getNumFixedCols() + nSymbol);
    ++nSymbol;
  }
}

const Simplex::Unknown &SimplexBase::unknownFromIndex(int index) const {
  assert(index != nullIndex && "nullIndex passed to unknownFromIndex");
  return index >= 0 ? var[index] : con[~index];
}

const Simplex::Unknown &SimplexBase::unknownFromColumn(unsigned col) const {
  assert(col < getNumColumns() && "Invalid column");
  return unknownFromIndex(colUnknown[col]);
}

const Simplex::Unknown &SimplexBase::unknownFromRow(unsigned row) const {
  assert(row < getNumRows() && "Invalid row");
  return unknownFromIndex(rowUnknown[row]);
}

Simplex::Unknown &SimplexBase::unknownFromIndex(int index) {
  assert(index != nullIndex && "nullIndex passed to unknownFromIndex");
  return index >= 0 ? var[index] : con[~index];
}

Simplex::Unknown &SimplexBase::unknownFromColumn(unsigned col) {
  assert(col < getNumColumns() && "Invalid column");
  return unknownFromIndex(colUnknown[col]);
}

Simplex::Unknown &SimplexBase::unknownFromRow(unsigned row) {
  assert(row < getNumRows() && "Invalid row");
  return unknownFromIndex(rowUnknown[row]);
}

unsigned SimplexBase::addZeroRow(bool makeRestricted) {
  // Resize the tableau to accommodate the extra row.
  unsigned newRow = tableau.appendExtraRow();
  assert(getNumRows() == getNumRows() && "Inconsistent tableau size");
  rowUnknown.push_back(~con.size());
  con.emplace_back(Orientation::Row, makeRestricted, newRow);
  undoLog.push_back(UndoLogEntry::RemoveLastConstraint);
  tableau(newRow, 0) = 1;
  return newRow;
}

/// Add a new row to the tableau corresponding to the given constant term and
/// list of coefficients. The coefficients are specified as a vector of
/// (variable index, coefficient) pairs.
unsigned SimplexBase::addRow(ArrayRef<MPInt> coeffs, bool makeRestricted) {
  assert(coeffs.size() == var.size() + 1 &&
         "Incorrect number of coefficients!");
  assert(var.size() + getNumFixedCols() == getNumColumns() &&
         "inconsistent column count!");

  unsigned newRow = addZeroRow(makeRestricted);
  tableau(newRow, 1) = coeffs.back();
  if (usingBigM) {
    // When the lexicographic pivot rule is used, instead of the variables
    //
    // x, y, z ...
    //
    // we internally use the variables
    //
    // M, M + x, M + y, M + z, ...
    //
    // where M is the big M parameter. As such, when the user tries to add
    // a row ax + by + cz + d, we express it in terms of our internal variables
    // as -(a + b + c)M + a(M + x) + b(M + y) + c(M + z) + d.
    //
    // Symbols don't use the big M parameter since they do not get lex
    // optimized.
    MPInt bigMCoeff(0);
    for (unsigned i = 0; i < coeffs.size() - 1; ++i)
      if (!var[i].isSymbol)
        bigMCoeff -= coeffs[i];
    // The coefficient to the big M parameter is stored in column 2.
    tableau(newRow, 2) = bigMCoeff;
  }

  // Process each given variable coefficient.
  for (unsigned i = 0; i < var.size(); ++i) {
    unsigned pos = var[i].pos;
    if (coeffs[i] == 0)
      continue;

    if (var[i].orientation == Orientation::Column) {
      // If a variable is in column position at column col, then we just add the
      // coefficient for that variable (scaled by the common row denominator) to
      // the corresponding entry in the new row.
      tableau(newRow, pos) += coeffs[i] * tableau(newRow, 0);
      continue;
    }

    // If the variable is in row position, we need to add that row to the new
    // row, scaled by the coefficient for the variable, accounting for the two
    // rows potentially having different denominators. The new denominator is
    // the lcm of the two.
    MPInt lcm = presburger::lcm(tableau(newRow, 0), tableau(pos, 0));
    MPInt nRowCoeff = lcm / tableau(newRow, 0);
    MPInt idxRowCoeff = coeffs[i] * (lcm / tableau(pos, 0));
    tableau(newRow, 0) = lcm;
    for (unsigned col = 1, e = getNumColumns(); col < e; ++col)
      tableau(newRow, col) =
          nRowCoeff * tableau(newRow, col) + idxRowCoeff * tableau(pos, col);
  }

  tableau.normalizeRow(newRow);
  // Push to undo log along with the index of the new constraint.
  return con.size() - 1;
}

namespace {
bool signMatchesDirection(const MPInt &elem, Direction direction) {
  assert(elem != 0 && "elem should not be 0");
  return direction == Direction::Up ? elem > 0 : elem < 0;
}

Direction flippedDirection(Direction direction) {
  return direction == Direction::Up ? Direction::Down : Simplex::Direction::Up;
}
} // namespace

/// We simply make the tableau consistent while maintaining a lexicopositive
/// basis transform, and then return the sample value. If the tableau becomes
/// empty, we return empty.
///
/// Let the variables be x = (x_1, ... x_n).
/// Let the basis unknowns be y = (y_1, ... y_n).
/// We have that x = A*y + b for some n x n matrix A and n x 1 column vector b.
///
/// As we will show below, A*y is either zero or lexicopositive.
/// Adding a lexicopositive vector to b will make it lexicographically
/// greater, so A*y + b is always equal to or lexicographically greater than b.
/// Thus, since we can attain x = b, that is the lexicographic minimum.
///
/// We have that that every column in A is lexicopositive, i.e., has at least
/// one non-zero element, with the first such element being positive. Since for
/// the tableau to be consistent we must have non-negative sample values not
/// only for the constraints but also for the variables, we also have x >= 0 and
/// y >= 0, by which we mean every element in these vectors is non-negative.
///
/// Proof that if every column in A is lexicopositive, and y >= 0, then
/// A*y is zero or lexicopositive. Begin by considering A_1, the first row of A.
/// If this row is all zeros, then (A*y)_1 = (A_1)*y = 0; proceed to the next
/// row. If we run out of rows, A*y is zero and we are done; otherwise, we
/// encounter some row A_i that has a non-zero element. Every column is
/// lexicopositive and so has some positive element before any negative elements
/// occur, so the element in this row for any column, if non-zero, must be
/// positive. Consider (A*y)_i = (A_i)*y. All the elements in both vectors are
/// non-negative, so if this is non-zero then it must be positive. Then the
/// first non-zero element of A*y is positive so A*y is lexicopositive.
///
/// Otherwise, if (A_i)*y is zero, then for every column j that had a non-zero
/// element in A_i, y_j is zero. Thus these columns have no contribution to A*y
/// and we can completely ignore these columns of A. We now continue downwards,
/// looking for rows of A that have a non-zero element other than in the ignored
/// columns. If we find one, say A_k, once again these elements must be positive
/// since they are the first non-zero element in each of these columns, so if
/// (A_k)*y is not zero then we have that A*y is lexicopositive and if not we
/// add these to the set of ignored columns and continue to the next row. If we
/// run out of rows, then A*y is zero and we are done.
MaybeOptimum<SmallVector<Fraction, 8>> LexSimplex::findRationalLexMin() {
  if (restoreRationalConsistency().failed()) {
    markEmpty();
    return OptimumKind::Empty;
  }
  return getRationalSample();
}

/// Given a row that has a non-integer sample value, add an inequality such
/// that this fractional sample value is cut away from the polytope. The added
/// inequality will be such that no integer points are removed. i.e., the
/// integer lexmin, if it exists, is the same with and without this constraint.
///
/// Let the row be
/// (c + coeffM*M + a_1*s_1 + ... + a_m*s_m + b_1*y_1 + ... + b_n*y_n)/d,
/// where s_1, ... s_m are the symbols and
///       y_1, ... y_n are the other basis unknowns.
///
/// For this to be an integer, we want
/// coeffM*M + a_1*s_1 + ... + a_m*s_m + b_1*y_1 + ... + b_n*y_n = -c (mod d)
/// Note that this constraint must always hold, independent of the basis,
/// becuse the row unknown's value always equals this expression, even if *we*
/// later compute the sample value from a different expression based on a
/// different basis.
///
/// Let us assume that M has a factor of d in it. Imposing this constraint on M
/// does not in any way hinder us from finding a value of M that is big enough.
/// Moreover, this function is only called when the symbolic part of the sample,
/// a_1*s_1 + ... + a_m*s_m, is known to be an integer.
///
/// Also, we can safely reduce the coefficients modulo d, so we have:
///
/// (b_1%d)y_1 + ... + (b_n%d)y_n = (-c%d) + k*d for some integer `k`
///
/// Note that all coefficient modulos here are non-negative. Also, all the
/// unknowns are non-negative here as both constraints and variables are
/// non-negative in LexSimplexBase. (We used the big M trick to make the
/// variables non-negative). Therefore, the LHS here is non-negative.
/// Since 0 <= (-c%d) < d, k is the quotient of dividing the LHS by d and
/// is therefore non-negative as well.
///
/// So we have
/// ((b_1%d)y_1 + ... + (b_n%d)y_n - (-c%d))/d >= 0.
///
/// The constraint is violated when added (it would be useless otherwise)
/// so we immediately try to move it to a column.
LogicalResult LexSimplexBase::addCut(unsigned row) {
  MPInt d = tableau(row, 0);
  unsigned cutRow = addZeroRow(/*makeRestricted=*/true);
  tableau(cutRow, 0) = d;
  tableau(cutRow, 1) = -mod(-tableau(row, 1), d); // -c%d.
  tableau(cutRow, 2) = 0;
  for (unsigned col = 3 + nSymbol, e = getNumColumns(); col < e; ++col)
    tableau(cutRow, col) = mod(tableau(row, col), d); // b_i%d.
  return moveRowUnknownToColumn(cutRow);
}

std::optional<unsigned> LexSimplex::maybeGetNonIntegralVarRow() const {
  for (const Unknown &u : var) {
    if (u.orientation == Orientation::Column)
      continue;
    // If the sample value is of the form (a/d)M + b/d, we need b to be
    // divisible by d. We assume M contains all possible
    // factors and is divisible by everything.
    unsigned row = u.pos;
    if (tableau(row, 1) % tableau(row, 0) != 0)
      return row;
  }
  return {};
}

MaybeOptimum<SmallVector<MPInt, 8>> LexSimplex::findIntegerLexMin() {
  // We first try to make the tableau consistent.
  if (restoreRationalConsistency().failed())
    return OptimumKind::Empty;

  // Then, if the sample value is integral, we are done.
  while (std::optional<unsigned> maybeRow = maybeGetNonIntegralVarRow()) {
    // Otherwise, for the variable whose row has a non-integral sample value,
    // we add a cut, a constraint that remove this rational point
    // while preserving all integer points, thus keeping the lexmin the same.
    // We then again try to make the tableau with the new constraint
    // consistent. This continues until the tableau becomes empty, in which
    // case there is no integer point, or until there are no variables with
    // non-integral sample values.
    //
    // Failure indicates that the tableau became empty, which occurs when the
    // polytope is integer empty.
    if (addCut(*maybeRow).failed())
      return OptimumKind::Empty;
    if (restoreRationalConsistency().failed())
      return OptimumKind::Empty;
  }

  MaybeOptimum<SmallVector<Fraction, 8>> sample = getRationalSample();
  assert(!sample.isEmpty() && "If we reached here the sample should exist!");
  if (sample.isUnbounded())
    return OptimumKind::Unbounded;
  return llvm::to_vector<8>(
      llvm::map_range(*sample, std::mem_fn(&Fraction::getAsInteger)));
}

bool LexSimplex::isSeparateInequality(ArrayRef<MPInt> coeffs) {
  SimplexRollbackScopeExit scopeExit(*this);
  addInequality(coeffs);
  return findIntegerLexMin().isEmpty();
}

bool LexSimplex::isRedundantInequality(ArrayRef<MPInt> coeffs) {
  return isSeparateInequality(getComplementIneq(coeffs));
}

SmallVector<MPInt, 8>
SymbolicLexSimplex::getSymbolicSampleNumerator(unsigned row) const {
  SmallVector<MPInt, 8> sample;
  sample.reserve(nSymbol + 1);
  for (unsigned col = 3; col < 3 + nSymbol; ++col)
    sample.push_back(tableau(row, col));
  sample.push_back(tableau(row, 1));
  return sample;
}

SmallVector<MPInt, 8>
SymbolicLexSimplex::getSymbolicSampleIneq(unsigned row) const {
  SmallVector<MPInt, 8> sample = getSymbolicSampleNumerator(row);
  // The inequality is equivalent to the GCD-normalized one.
  normalizeRange(sample);
  return sample;
}

void LexSimplexBase::appendSymbol() {
  appendVariable();
  swapColumns(3 + nSymbol, getNumColumns() - 1);
  var.back().isSymbol = true;
  nSymbol++;
}

static bool isRangeDivisibleBy(ArrayRef<MPInt> range, const MPInt &divisor) {
  assert(divisor > 0 && "divisor must be positive!");
  return llvm::all_of(range,
                      [divisor](const MPInt &x) { return x % divisor == 0; });
}

bool SymbolicLexSimplex::isSymbolicSampleIntegral(unsigned row) const {
  MPInt denom = tableau(row, 0);
  return tableau(row, 1) % denom == 0 &&
         isRangeDivisibleBy(tableau.getRow(row).slice(3, nSymbol), denom);
}

/// This proceeds similarly to LexSimplexBase::addCut(). We are given a row that
/// has a symbolic sample value with fractional coefficients.
///
/// Let the row be
/// (c + coeffM*M + sum_i a_i*s_i + sum_j b_j*y_j)/d,
/// where s_1, ... s_m are the symbols and
///       y_1, ... y_n are the other basis unknowns.
///
/// As in LexSimplex::addCut, for this to be an integer, we want
///
/// coeffM*M + sum_j b_j*y_j = -c + sum_i (-a_i*s_i) (mod d)
///
/// This time, a_1*s_1 + ... + a_m*s_m may not be an integer. We find that
///
/// sum_i (b_i%d)y_i = ((-c%d) + sum_i (-a_i%d)s_i)%d + k*d for some integer k
///
/// where we take a modulo of the whole symbolic expression on the right to
/// bring it into the range [0, d - 1]. Therefore, as in addCut(),
/// k is the quotient on dividing the LHS by d, and since LHS >= 0, we have
/// k >= 0 as well. If all the a_i are divisible by d, then we can add the
/// constraint directly.  Otherwise, we realize the modulo of the symbolic
/// expression by adding a division variable
///
/// q = ((-c%d) + sum_i (-a_i%d)s_i)/d
///
/// to the symbol domain, so the equality becomes
///
/// sum_i (b_i%d)y_i = (-c%d) + sum_i (-a_i%d)s_i - q*d + k*d for some integer k
///
/// So the cut is
/// (sum_i (b_i%d)y_i - (-c%d) - sum_i (-a_i%d)s_i + q*d)/d >= 0
/// This constraint is violated when added so we immediately try to move it to a
/// column.
LogicalResult SymbolicLexSimplex::addSymbolicCut(unsigned row) {
  MPInt d = tableau(row, 0);
  if (isRangeDivisibleBy(tableau.getRow(row).slice(3, nSymbol), d)) {
    // The coefficients of symbols in the symbol numerator are divisible
    // by the denominator, so we can add the constraint directly,
    // i.e., ignore the symbols and add a regular cut as in addCut().
    return addCut(row);
  }

  // Construct the division variable `q = ((-c%d) + sum_i (-a_i%d)s_i)/d`.
  SmallVector<MPInt, 8> divCoeffs;
  divCoeffs.reserve(nSymbol + 1);
  MPInt divDenom = d;
  for (unsigned col = 3; col < 3 + nSymbol; ++col)
    divCoeffs.push_back(mod(-tableau(row, col), divDenom)); // (-a_i%d)s_i
  divCoeffs.push_back(mod(-tableau(row, 1), divDenom));     // -c%d.
  normalizeDiv(divCoeffs, divDenom);

  domainSimplex.addDivisionVariable(divCoeffs, divDenom);
  domainPoly.addLocalFloorDiv(divCoeffs, divDenom);

  // Update `this` to account for the additional symbol we just added.
  appendSymbol();

  // Add the cut (sum_i (b_i%d)y_i - (-c%d) + sum_i -(-a_i%d)s_i + q*d)/d >= 0.
  unsigned cutRow = addZeroRow(/*makeRestricted=*/true);
  tableau(cutRow, 0) = d;
  tableau(cutRow, 2) = 0;

  tableau(cutRow, 1) = -mod(-tableau(row, 1), d); // -(-c%d).
  for (unsigned col = 3; col < 3 + nSymbol - 1; ++col)
    tableau(cutRow, col) = -mod(-tableau(row, col), d); // -(-a_i%d)s_i.
  tableau(cutRow, 3 + nSymbol - 1) = d;                 // q*d.

  for (unsigned col = 3 + nSymbol, e = getNumColumns(); col < e; ++col)
    tableau(cutRow, col) = mod(tableau(row, col), d); // (b_i%d)y_i.
  return moveRowUnknownToColumn(cutRow);
}

<<<<<<< HEAD
void SymbolicLexSimplex::recordOutput(SymbolicLexMin &result) const {
  Matrix<MPInt> output(0, domainPoly.getNumVars() + 1);
  output.reserveRows(result.lexmin.getNumOutputs());
=======
void SymbolicLexSimplex::recordOutput(SymbolicLexOpt &result) const {
  Matrix output(0, domainPoly.getNumVars() + 1);
  output.reserveRows(result.lexopt.getNumOutputs());
>>>>>>> ee795fd1
  for (const Unknown &u : var) {
    if (u.isSymbol)
      continue;

    if (u.orientation == Orientation::Column) {
      // M + u has a sample value of zero so u has a sample value of -M, i.e,
      // unbounded.
      result.unboundedDomain.unionInPlace(domainPoly);
      return;
    }

    MPInt denom = tableau(u.pos, 0);
    if (tableau(u.pos, 2) < denom) {
      // M + u has a sample value of fM + something, where f < 1, so
      // u = (f - 1)M + something, which has a negative coefficient for M,
      // and so is unbounded.
      result.unboundedDomain.unionInPlace(domainPoly);
      return;
    }
    assert(tableau(u.pos, 2) == denom &&
           "Coefficient of M should not be greater than 1!");

    SmallVector<MPInt, 8> sample = getSymbolicSampleNumerator(u.pos);
    for (MPInt &elem : sample) {
      assert(elem % denom == 0 && "coefficients must be integral!");
      elem /= denom;
    }
    output.appendExtraRow(sample);
  }

  // Store the output in a MultiAffineFunction and add it the result.
  PresburgerSpace funcSpace = result.lexopt.getSpace();
  funcSpace.insertVar(VarKind::Local, 0, domainPoly.getNumLocalVars());

  result.lexopt.addPiece(
      {PresburgerSet(domainPoly),
       MultiAffineFunction(funcSpace, output, domainPoly.getLocalReprs())});
}

std::optional<unsigned> SymbolicLexSimplex::maybeGetAlwaysViolatedRow() {
  // First look for rows that are clearly violated just from the big M
  // coefficient, without needing to perform any simplex queries on the domain.
  for (unsigned row = 0, e = getNumRows(); row < e; ++row)
    if (tableau(row, 2) < 0)
      return row;

  for (unsigned row = 0, e = getNumRows(); row < e; ++row) {
    if (tableau(row, 2) > 0)
      continue;
    if (domainSimplex.isSeparateInequality(getSymbolicSampleIneq(row))) {
      // Sample numerator always takes negative values in the symbol domain.
      return row;
    }
  }
  return {};
}

std::optional<unsigned> SymbolicLexSimplex::maybeGetNonIntegralVarRow() {
  for (const Unknown &u : var) {
    if (u.orientation == Orientation::Column)
      continue;
    assert(!u.isSymbol && "Symbol should not be in row orientation!");
    if (!isSymbolicSampleIntegral(u.pos))
      return u.pos;
  }
  return {};
}

/// The non-branching pivots are just the ones moving the rows
/// that are always violated in the symbol domain.
LogicalResult SymbolicLexSimplex::doNonBranchingPivots() {
  while (std::optional<unsigned> row = maybeGetAlwaysViolatedRow())
    if (moveRowUnknownToColumn(*row).failed())
      return failure();
  return success();
}

SymbolicLexOpt SymbolicLexSimplex::computeSymbolicIntegerLexMin() {
  SymbolicLexOpt result(PresburgerSpace::getRelationSpace(
      /*numDomain=*/domainPoly.getNumDimVars(),
      /*numRange=*/var.size() - nSymbol,
      /*numSymbols=*/domainPoly.getNumSymbolVars()));

  /// The algorithm is more naturally expressed recursively, but we implement
  /// it iteratively here to avoid potential issues with stack overflows in the
  /// compiler. We explicitly maintain the stack frames in a vector.
  ///
  /// To "recurse", we store the current "stack frame", i.e., state variables
  /// that we will need when we "return", into `stack`, increment `level`, and
  /// `continue`. To "tail recurse", we just `continue`.
  /// To "return", we decrement `level` and `continue`.
  ///
  /// When there is no stack frame for the current `level`, this indicates that
  /// we have just "recursed" or "tail recursed". When there does exist one,
  /// this indicates that we have just "returned" from recursing. There is only
  /// one point at which non-tail calls occur so we always "return" there.
  unsigned level = 1;
  struct StackFrame {
    int splitIndex;
    unsigned snapshot;
    unsigned domainSnapshot;
    IntegerRelation::CountsSnapshot domainPolyCounts;
  };
  SmallVector<StackFrame, 8> stack;

  while (level > 0) {
    assert(level >= stack.size());
    if (level > stack.size()) {
      if (empty || domainSimplex.findIntegerLexMin().isEmpty()) {
        // No integer points; return.
        --level;
        continue;
      }

      if (doNonBranchingPivots().failed()) {
        // Could not find pivots for violated constraints; return.
        --level;
        continue;
      }

      SmallVector<MPInt, 8> symbolicSample;
      unsigned splitRow = 0;
      for (unsigned e = getNumRows(); splitRow < e; ++splitRow) {
        if (tableau(splitRow, 2) > 0)
          continue;
        assert(tableau(splitRow, 2) == 0 &&
               "Non-branching pivots should have been handled already!");

        symbolicSample = getSymbolicSampleIneq(splitRow);
        if (domainSimplex.isRedundantInequality(symbolicSample))
          continue;

        // It's neither redundant nor separate, so it takes both positive and
        // negative values, and hence constitutes a row for which we need to
        // split the domain and separately run each case.
        assert(!domainSimplex.isSeparateInequality(symbolicSample) &&
               "Non-branching pivots should have been handled already!");
        break;
      }

      if (splitRow < getNumRows()) {
        unsigned domainSnapshot = domainSimplex.getSnapshot();
        IntegerRelation::CountsSnapshot domainPolyCounts =
            domainPoly.getCounts();

        // First, we consider the part of the domain where the row is not
        // violated. We don't have to do any pivots for the row in this case,
        // but we record the additional constraint that defines this part of
        // the domain.
        domainSimplex.addInequality(symbolicSample);
        domainPoly.addInequality(symbolicSample);

        // Recurse.
        //
        // On return, the basis as a set is preserved but not the internal
        // ordering within rows or columns. Thus, we take note of the index of
        // the Unknown that caused the split, which may be in a different
        // row when we come back from recursing. We will need this to recurse
        // on the other part of the split domain, where the row is violated.
        //
        // Note that we have to capture the index above and not a reference to
        // the Unknown itself, since the array it lives in might get
        // reallocated.
        int splitIndex = rowUnknown[splitRow];
        unsigned snapshot = getSnapshot();
        stack.push_back(
            {splitIndex, snapshot, domainSnapshot, domainPolyCounts});
        ++level;
        continue;
      }

      // The tableau is rationally consistent for the current domain.
      // Now we look for non-integral sample values and add cuts for them.
      if (std::optional<unsigned> row = maybeGetNonIntegralVarRow()) {
        if (addSymbolicCut(*row).failed()) {
          // No integral points; return.
          --level;
          continue;
        }

        // Rerun this level with the added cut constraint (tail recurse).
        continue;
      }

      // Record output and return.
      recordOutput(result);
      --level;
      continue;
    }

    if (level == stack.size()) {
      // We have "returned" from "recursing".
      const StackFrame &frame = stack.back();
      domainPoly.truncate(frame.domainPolyCounts);
      domainSimplex.rollback(frame.domainSnapshot);
      rollback(frame.snapshot);
      const Unknown &u = unknownFromIndex(frame.splitIndex);

      // Drop the frame. We don't need it anymore.
      stack.pop_back();

      // Now we consider the part of the domain where the unknown `splitIndex`
      // was negative.
      assert(u.orientation == Orientation::Row &&
             "The split row should have been returned to row orientation!");
      SmallVector<MPInt, 8> splitIneq =
          getComplementIneq(getSymbolicSampleIneq(u.pos));
      normalizeRange(splitIneq);
      if (moveRowUnknownToColumn(u.pos).failed()) {
        // The unknown can't be made non-negative; return.
        --level;
        continue;
      }

      // The unknown can be made negative; recurse with the corresponding domain
      // constraints.
      domainSimplex.addInequality(splitIneq);
      domainPoly.addInequality(splitIneq);

      // We are now taking care of the second half of the domain and we don't
      // need to do anything else here after returning, so it's a tail recurse.
      continue;
    }
  }

  return result;
}

bool LexSimplex::rowIsViolated(unsigned row) const {
  if (tableau(row, 2) < 0)
    return true;
  if (tableau(row, 2) == 0 && tableau(row, 1) < 0)
    return true;
  return false;
}

std::optional<unsigned> LexSimplex::maybeGetViolatedRow() const {
  for (unsigned row = 0, e = getNumRows(); row < e; ++row)
    if (rowIsViolated(row))
      return row;
  return {};
}

/// We simply look for violated rows and keep trying to move them to column
/// orientation, which always succeeds unless the constraints have no solution
/// in which case we just give up and return.
LogicalResult LexSimplex::restoreRationalConsistency() {
  if (empty)
    return failure();
  while (std::optional<unsigned> maybeViolatedRow = maybeGetViolatedRow())
    if (moveRowUnknownToColumn(*maybeViolatedRow).failed())
      return failure();
  return success();
}

// Move the row unknown to column orientation while preserving lexicopositivity
// of the basis transform. The sample value of the row must be non-positive.
//
// We only consider pivots where the pivot element is positive. Suppose no such
// pivot exists, i.e., some violated row has no positive coefficient for any
// basis unknown. The row can be represented as (s + c_1*u_1 + ... + c_n*u_n)/d,
// where d is the denominator, s is the sample value and the c_i are the basis
// coefficients. If s != 0, then since any feasible assignment of the basis
// satisfies u_i >= 0 for all i, and we have s < 0 as well as c_i < 0 for all i,
// any feasible assignment would violate this row and therefore the constraints
// have no solution.
//
// We can preserve lexicopositivity by picking the pivot column with positive
// pivot element that makes the lexicographically smallest change to the sample
// point.
//
// Proof. Let
// x = (x_1, ... x_n) be the variables,
// z = (z_1, ... z_m) be the constraints,
// y = (y_1, ... y_n) be the current basis, and
// define w = (x_1, ... x_n, z_1, ... z_m) = B*y + s.
// B is basically the simplex tableau of our implementation except that instead
// of only describing the transform to get back the non-basis unknowns, it
// defines the values of all the unknowns in terms of the basis unknowns.
// Similarly, s is the column for the sample value.
//
// Our goal is to show that each column in B, restricted to the first n
// rows, is lexicopositive after the pivot if it is so before. This is
// equivalent to saying the columns in the whole matrix are lexicopositive;
// there must be some non-zero element in every column in the first n rows since
// the n variables cannot be spanned without using all the n basis unknowns.
//
// Consider a pivot where z_i replaces y_j in the basis. Recall the pivot
// transform for the tableau derived for SimplexBase::pivot:
//
//            pivot col    other col                   pivot col    other col
// pivot row     a             b       ->   pivot row     1/a         -b/a
// other row     c             d            other row     c/a        d - bc/a
//
// Similarly, a pivot results in B changing to B' and c to c'; the difference
// between the tableau and these matrices B and B' is that there is no special
// case for the pivot row, since it continues to represent the same unknown. The
// same formula applies for all rows:
//
// B'.col(j) = B.col(j) / B(i,j)
// B'.col(k) = B.col(k) - B(i,k) * B.col(j) / B(i,j) for k != j
// and similarly, s' = s - s_i * B.col(j) / B(i,j).
//
// If s_i == 0, then the sample value remains unchanged. Otherwise, if s_i < 0,
// the change in sample value when pivoting with column a is lexicographically
// smaller than that when pivoting with column b iff B.col(a) / B(i, a) is
// lexicographically smaller than B.col(b) / B(i, b).
//
// Since B(i, j) > 0, column j remains lexicopositive.
//
// For the other columns, suppose C.col(k) is not lexicopositive.
// This means that for some p, for all t < p,
// C(t,k) = 0 => B(t,k) = B(t,j) * B(i,k) / B(i,j) and
// C(t,k) < 0 => B(p,k) < B(t,j) * B(i,k) / B(i,j),
// which is in contradiction to the fact that B.col(j) / B(i,j) must be
// lexicographically smaller than B.col(k) / B(i,k), since it lexicographically
// minimizes the change in sample value.
LogicalResult LexSimplexBase::moveRowUnknownToColumn(unsigned row) {
  std::optional<unsigned> maybeColumn;
  for (unsigned col = 3 + nSymbol, e = getNumColumns(); col < e; ++col) {
    if (tableau(row, col) <= 0)
      continue;
    maybeColumn =
        !maybeColumn ? col : getLexMinPivotColumn(row, *maybeColumn, col);
  }

  if (!maybeColumn)
    return failure();

  pivot(row, *maybeColumn);
  return success();
}

unsigned LexSimplexBase::getLexMinPivotColumn(unsigned row, unsigned colA,
                                              unsigned colB) const {
  // First, let's consider the non-symbolic case.
  // A pivot causes the following change. (in the diagram the matrix elements
  // are shown as rationals and there is no common denominator used)
  //
  //            pivot col    big M col      const col
  // pivot row     a            p               b
  // other row     c            q               d
  //                        |
  //                        v
  //
  //            pivot col    big M col      const col
  // pivot row     1/a         -p/a           -b/a
  // other row     c/a        q - pc/a       d - bc/a
  //
  // Let the sample value of the pivot row be s = pM + b before the pivot. Since
  // the pivot row represents a violated constraint we know that s < 0.
  //
  // If the variable is a non-pivot column, its sample value is zero before and
  // after the pivot.
  //
  // If the variable is the pivot column, then its sample value goes from 0 to
  // (-p/a)M + (-b/a), i.e. 0 to -(pM + b)/a. Thus the change in the sample
  // value is -s/a.
  //
  // If the variable is the pivot row, its sample value goes from s to 0, for a
  // change of -s.
  //
  // If the variable is a non-pivot row, its sample value changes from
  // qM + d to qM + d + (-pc/a)M + (-bc/a). Thus the change in sample value
  // is -(pM + b)(c/a) = -sc/a.
  //
  // Thus the change in sample value is either 0, -s/a, -s, or -sc/a. Here -s is
  // fixed for all calls to this function since the row and tableau are fixed.
  // The callee just wants to compare the return values with the return value of
  // other invocations of the same function. So the -s is common for all
  // comparisons involved and can be ignored, since -s is strictly positive.
  //
  // Thus we take away this common factor and just return 0, 1/a, 1, or c/a as
  // appropriate. This allows us to run the entire algorithm treating M
  // symbolically, as the pivot to be performed does not depend on the value
  // of M, so long as the sample value s is negative. Note that this is not
  // because of any special feature of M; by the same argument, we ignore the
  // symbols too. The caller ensure that the sample value s is negative for
  // all possible values of the symbols.
  auto getSampleChangeCoeffForVar = [this, row](unsigned col,
                                                const Unknown &u) -> Fraction {
    MPInt a = tableau(row, col);
    if (u.orientation == Orientation::Column) {
      // Pivot column case.
      if (u.pos == col)
        return {1, a};

      // Non-pivot column case.
      return {0, 1};
    }

    // Pivot row case.
    if (u.pos == row)
      return {1, 1};

    // Non-pivot row case.
    MPInt c = tableau(u.pos, col);
    return {c, a};
  };

  for (const Unknown &u : var) {
    Fraction changeA = getSampleChangeCoeffForVar(colA, u);
    Fraction changeB = getSampleChangeCoeffForVar(colB, u);
    if (changeA < changeB)
      return colA;
    if (changeA > changeB)
      return colB;
  }

  // If we reached here, both result in exactly the same changes, so it
  // doesn't matter which we return.
  return colA;
}

/// Find a pivot to change the sample value of the row in the specified
/// direction. The returned pivot row will involve `row` if and only if the
/// unknown is unbounded in the specified direction.
///
/// To increase (resp. decrease) the value of a row, we need to find a live
/// column with a non-zero coefficient. If the coefficient is positive, we need
/// to increase (decrease) the value of the column, and if the coefficient is
/// negative, we need to decrease (increase) the value of the column. Also,
/// we cannot decrease the sample value of restricted columns.
///
/// If multiple columns are valid, we break ties by considering a lexicographic
/// ordering where we prefer unknowns with lower index.
std::optional<SimplexBase::Pivot>
Simplex::findPivot(int row, Direction direction) const {
  std::optional<unsigned> col;
  for (unsigned j = 2, e = getNumColumns(); j < e; ++j) {
    MPInt elem = tableau(row, j);
    if (elem == 0)
      continue;

    if (unknownFromColumn(j).restricted &&
        !signMatchesDirection(elem, direction))
      continue;
    if (!col || colUnknown[j] < colUnknown[*col])
      col = j;
  }

  if (!col)
    return {};

  Direction newDirection =
      tableau(row, *col) < 0 ? flippedDirection(direction) : direction;
  std::optional<unsigned> maybePivotRow = findPivotRow(row, newDirection, *col);
  return Pivot{maybePivotRow.value_or(row), *col};
}

/// Swap the associated unknowns for the row and the column.
///
/// First we swap the index associated with the row and column. Then we update
/// the unknowns to reflect their new position and orientation.
void SimplexBase::swapRowWithCol(unsigned row, unsigned col) {
  std::swap(rowUnknown[row], colUnknown[col]);
  Unknown &uCol = unknownFromColumn(col);
  Unknown &uRow = unknownFromRow(row);
  uCol.orientation = Orientation::Column;
  uRow.orientation = Orientation::Row;
  uCol.pos = col;
  uRow.pos = row;
}

void SimplexBase::pivot(Pivot pair) { pivot(pair.row, pair.column); }

/// Pivot pivotRow and pivotCol.
///
/// Let R be the pivot row unknown and let C be the pivot col unknown.
/// Since initially R = a*C + sum b_i * X_i
/// (where the sum is over the other column's unknowns, x_i)
/// C = (R - (sum b_i * X_i))/a
///
/// Let u be some other row unknown.
/// u = c*C + sum d_i * X_i
/// So u = c*(R - sum b_i * X_i)/a + sum d_i * X_i
///
/// This results in the following transform:
///            pivot col    other col                   pivot col    other col
/// pivot row     a             b       ->   pivot row     1/a         -b/a
/// other row     c             d            other row     c/a        d - bc/a
///
/// Taking into account the common denominators p and q:
///
///            pivot col    other col                    pivot col   other col
/// pivot row     a/p          b/p     ->   pivot row      p/a         -b/a
/// other row     c/q          d/q          other row     cp/aq    (da - bc)/aq
///
/// The pivot row transform is accomplished be swapping a with the pivot row's
/// common denominator and negating the pivot row except for the pivot column
/// element.
void SimplexBase::pivot(unsigned pivotRow, unsigned pivotCol) {
  assert(pivotCol >= getNumFixedCols() && "Refusing to pivot invalid column");
  assert(!unknownFromColumn(pivotCol).isSymbol);

  swapRowWithCol(pivotRow, pivotCol);
  std::swap(tableau(pivotRow, 0), tableau(pivotRow, pivotCol));
  // We need to negate the whole pivot row except for the pivot column.
  if (tableau(pivotRow, 0) < 0) {
    // If the denominator is negative, we negate the row by simply negating the
    // denominator.
    tableau(pivotRow, 0) = -tableau(pivotRow, 0);
    tableau(pivotRow, pivotCol) = -tableau(pivotRow, pivotCol);
  } else {
    for (unsigned col = 1, e = getNumColumns(); col < e; ++col) {
      if (col == pivotCol)
        continue;
      tableau(pivotRow, col) = -tableau(pivotRow, col);
    }
  }
  tableau.normalizeRow(pivotRow);

  for (unsigned row = 0, numRows = getNumRows(); row < numRows; ++row) {
    if (row == pivotRow)
      continue;
    if (tableau(row, pivotCol) == 0) // Nothing to do.
      continue;
    tableau(row, 0) *= tableau(pivotRow, 0);
    for (unsigned col = 1, numCols = getNumColumns(); col < numCols; ++col) {
      if (col == pivotCol)
        continue;
      // Add rather than subtract because the pivot row has been negated.
      tableau(row, col) = tableau(row, col) * tableau(pivotRow, 0) +
                          tableau(row, pivotCol) * tableau(pivotRow, col);
    }
    tableau(row, pivotCol) *= tableau(pivotRow, pivotCol);
    tableau.normalizeRow(row);
  }
}

/// Perform pivots until the unknown has a non-negative sample value or until
/// no more upward pivots can be performed. Return success if we were able to
/// bring the row to a non-negative sample value, and failure otherwise.
LogicalResult Simplex::restoreRow(Unknown &u) {
  assert(u.orientation == Orientation::Row &&
         "unknown should be in row position");

  while (tableau(u.pos, 1) < 0) {
    std::optional<Pivot> maybePivot = findPivot(u.pos, Direction::Up);
    if (!maybePivot)
      break;

    pivot(*maybePivot);
    if (u.orientation == Orientation::Column)
      return success(); // the unknown is unbounded above.
  }
  return success(tableau(u.pos, 1) >= 0);
}

/// Find a row that can be used to pivot the column in the specified direction.
/// This returns an empty optional if and only if the column is unbounded in the
/// specified direction (ignoring skipRow, if skipRow is set).
///
/// If skipRow is set, this row is not considered, and (if it is restricted) its
/// restriction may be violated by the returned pivot. Usually, skipRow is set
/// because we don't want to move it to column position unless it is unbounded,
/// and we are either trying to increase the value of skipRow or explicitly
/// trying to make skipRow negative, so we are not concerned about this.
///
/// If the direction is up (resp. down) and a restricted row has a negative
/// (positive) coefficient for the column, then this row imposes a bound on how
/// much the sample value of the column can change. Such a row with constant
/// term c and coefficient f for the column imposes a bound of c/|f| on the
/// change in sample value (in the specified direction). (note that c is
/// non-negative here since the row is restricted and the tableau is consistent)
///
/// We iterate through the rows and pick the row which imposes the most
/// stringent bound, since pivoting with a row changes the row's sample value to
/// 0 and hence saturates the bound it imposes. We break ties between rows that
/// impose the same bound by considering a lexicographic ordering where we
/// prefer unknowns with lower index value.
std::optional<unsigned> Simplex::findPivotRow(std::optional<unsigned> skipRow,
                                              Direction direction,
                                              unsigned col) const {
  std::optional<unsigned> retRow;
  // Initialize these to zero in order to silence a warning about retElem and
  // retConst being used uninitialized in the initialization of `diff` below. In
  // reality, these are always initialized when that line is reached since these
  // are set whenever retRow is set.
  MPInt retElem, retConst;
  for (unsigned row = nRedundant, e = getNumRows(); row < e; ++row) {
    if (skipRow && row == *skipRow)
      continue;
    MPInt elem = tableau(row, col);
    if (elem == 0)
      continue;
    if (!unknownFromRow(row).restricted)
      continue;
    if (signMatchesDirection(elem, direction))
      continue;
    MPInt constTerm = tableau(row, 1);

    if (!retRow) {
      retRow = row;
      retElem = elem;
      retConst = constTerm;
      continue;
    }

    MPInt diff = retConst * elem - constTerm * retElem;
    if ((diff == 0 && rowUnknown[row] < rowUnknown[*retRow]) ||
        (diff != 0 && !signMatchesDirection(diff, direction))) {
      retRow = row;
      retElem = elem;
      retConst = constTerm;
    }
  }
  return retRow;
}

bool SimplexBase::isEmpty() const { return empty; }

void SimplexBase::swapRows(unsigned i, unsigned j) {
  if (i == j)
    return;
  tableau.swapRows(i, j);
  std::swap(rowUnknown[i], rowUnknown[j]);
  unknownFromRow(i).pos = i;
  unknownFromRow(j).pos = j;
}

void SimplexBase::swapColumns(unsigned i, unsigned j) {
  assert(i < getNumColumns() && j < getNumColumns() &&
         "Invalid columns provided!");
  if (i == j)
    return;
  tableau.swapColumns(i, j);
  std::swap(colUnknown[i], colUnknown[j]);
  unknownFromColumn(i).pos = i;
  unknownFromColumn(j).pos = j;
}

/// Mark this tableau empty and push an entry to the undo stack.
void SimplexBase::markEmpty() {
  // If the set is already empty, then we shouldn't add another UnmarkEmpty log
  // entry, since in that case the Simplex will be erroneously marked as
  // non-empty when rolling back past this point.
  if (empty)
    return;
  undoLog.push_back(UndoLogEntry::UnmarkEmpty);
  empty = true;
}

/// Add an inequality to the tableau. If coeffs is c_0, c_1, ... c_n, where n
/// is the current number of variables, then the corresponding inequality is
/// c_n + c_0*x_0 + c_1*x_1 + ... + c_{n-1}*x_{n-1} >= 0.
///
/// We add the inequality and mark it as restricted. We then try to make its
/// sample value non-negative. If this is not possible, the tableau has become
/// empty and we mark it as such.
void Simplex::addInequality(ArrayRef<MPInt> coeffs) {
  unsigned conIndex = addRow(coeffs, /*makeRestricted=*/true);
  LogicalResult result = restoreRow(con[conIndex]);
  if (failed(result))
    markEmpty();
}

/// Add an equality to the tableau. If coeffs is c_0, c_1, ... c_n, where n
/// is the current number of variables, then the corresponding equality is
/// c_n + c_0*x_0 + c_1*x_1 + ... + c_{n-1}*x_{n-1} == 0.
///
/// We simply add two opposing inequalities, which force the expression to
/// be zero.
void SimplexBase::addEquality(ArrayRef<MPInt> coeffs) {
  addInequality(coeffs);
  SmallVector<MPInt, 8> negatedCoeffs;
  for (const MPInt &coeff : coeffs)
    negatedCoeffs.emplace_back(-coeff);
  addInequality(negatedCoeffs);
}

unsigned SimplexBase::getNumVariables() const { return var.size(); }
unsigned SimplexBase::getNumConstraints() const { return con.size(); }

/// Return a snapshot of the current state. This is just the current size of the
/// undo log.
unsigned SimplexBase::getSnapshot() const { return undoLog.size(); }

unsigned SimplexBase::getSnapshotBasis() {
  SmallVector<int, 8> basis;
  for (int index : colUnknown) {
    if (index != nullIndex)
      basis.push_back(index);
  }
  savedBases.push_back(std::move(basis));

  undoLog.emplace_back(UndoLogEntry::RestoreBasis);
  return undoLog.size() - 1;
}

void SimplexBase::removeLastConstraintRowOrientation() {
  assert(con.back().orientation == Orientation::Row);

  // Move this unknown to the last row and remove the last row from the
  // tableau.
  swapRows(con.back().pos, getNumRows() - 1);
  // It is not strictly necessary to shrink the tableau, but for now we
  // maintain the invariant that the tableau has exactly getNumRows()
  // rows.
  tableau.resizeVertically(getNumRows() - 1);
  rowUnknown.pop_back();
  con.pop_back();
}

// This doesn't find a pivot row only if the column has zero
// coefficients for every row.
//
// If the unknown is a constraint, this can't happen, since it was added
// initially as a row. Such a row could never have been pivoted to a column. So
// a pivot row will always be found if we have a constraint.
//
// If we have a variable, then the column has zero coefficients for every row
// iff no constraints have been added with a non-zero coefficient for this row.
std::optional<unsigned> SimplexBase::findAnyPivotRow(unsigned col) {
  for (unsigned row = nRedundant, e = getNumRows(); row < e; ++row)
    if (tableau(row, col) != 0)
      return row;
  return {};
}

// It's not valid to remove the constraint by deleting the column since this
// would result in an invalid basis.
void Simplex::undoLastConstraint() {
  if (con.back().orientation == Orientation::Column) {
    // We try to find any pivot row for this column that preserves tableau
    // consistency (except possibly the column itself, which is going to be
    // deallocated anyway).
    //
    // If no pivot row is found in either direction, then the unknown is
    // unbounded in both directions and we are free to perform any pivot at
    // all. To do this, we just need to find any row with a non-zero
    // coefficient for the column. findAnyPivotRow will always be able to
    // find such a row for a constraint.
    unsigned column = con.back().pos;
    if (std::optional<unsigned> maybeRow =
            findPivotRow({}, Direction::Up, column)) {
      pivot(*maybeRow, column);
    } else if (std::optional<unsigned> maybeRow =
                   findPivotRow({}, Direction::Down, column)) {
      pivot(*maybeRow, column);
    } else {
      std::optional<unsigned> row = findAnyPivotRow(column);
      assert(row && "Pivot should always exist for a constraint!");
      pivot(*row, column);
    }
  }
  removeLastConstraintRowOrientation();
}

// It's not valid to remove the constraint by deleting the column since this
// would result in an invalid basis.
void LexSimplexBase::undoLastConstraint() {
  if (con.back().orientation == Orientation::Column) {
    // When removing the last constraint during a rollback, we just need to find
    // any pivot at all, i.e., any row with non-zero coefficient for the
    // column, because when rolling back a lexicographic simplex, we always
    // end by restoring the exact basis that was present at the time of the
    // snapshot, so what pivots we perform while undoing doesn't matter as
    // long as we get the unknown to row orientation and remove it.
    unsigned column = con.back().pos;
    std::optional<unsigned> row = findAnyPivotRow(column);
    assert(row && "Pivot should always exist for a constraint!");
    pivot(*row, column);
  }
  removeLastConstraintRowOrientation();
}

void SimplexBase::undo(UndoLogEntry entry) {
  if (entry == UndoLogEntry::RemoveLastConstraint) {
    // Simplex and LexSimplex handle this differently, so we call out to a
    // virtual function to handle this.
    undoLastConstraint();
  } else if (entry == UndoLogEntry::RemoveLastVariable) {
    // Whenever we are rolling back the addition of a variable, it is guaranteed
    // that the variable will be in column position.
    //
    // We can see this as follows: any constraint that depends on this variable
    // was added after this variable was added, so the addition of such
    // constraints should already have been rolled back by the time we get to
    // rolling back the addition of the variable. Therefore, no constraint
    // currently has a component along the variable, so the variable itself must
    // be part of the basis.
    assert(var.back().orientation == Orientation::Column &&
           "Variable to be removed must be in column orientation!");

    if (var.back().isSymbol)
      nSymbol--;

    // Move this variable to the last column and remove the column from the
    // tableau.
    swapColumns(var.back().pos, getNumColumns() - 1);
    tableau.resizeHorizontally(getNumColumns() - 1);
    var.pop_back();
    colUnknown.pop_back();
  } else if (entry == UndoLogEntry::UnmarkEmpty) {
    empty = false;
  } else if (entry == UndoLogEntry::UnmarkLastRedundant) {
    nRedundant--;
  } else if (entry == UndoLogEntry::RestoreBasis) {
    assert(!savedBases.empty() && "No bases saved!");

    SmallVector<int, 8> basis = std::move(savedBases.back());
    savedBases.pop_back();

    for (int index : basis) {
      Unknown &u = unknownFromIndex(index);
      if (u.orientation == Orientation::Column)
        continue;
      for (unsigned col = getNumFixedCols(), e = getNumColumns(); col < e;
           col++) {
        assert(colUnknown[col] != nullIndex &&
               "Column should not be a fixed column!");
        if (llvm::is_contained(basis, colUnknown[col]))
          continue;
        if (tableau(u.pos, col) == 0)
          continue;
        pivot(u.pos, col);
        break;
      }

      assert(u.orientation == Orientation::Column && "No pivot found!");
    }
  }
}

/// Rollback to the specified snapshot.
///
/// We undo all the log entries until the log size when the snapshot was taken
/// is reached.
void SimplexBase::rollback(unsigned snapshot) {
  while (undoLog.size() > snapshot) {
    undo(undoLog.back());
    undoLog.pop_back();
  }
}

/// We add the usual floor division constraints:
/// `0 <= coeffs - denom*q <= denom - 1`, where `q` is the new division
/// variable.
///
/// This constrains the remainder `coeffs - denom*q` to be in the
/// range `[0, denom - 1]`, which fixes the integer value of the quotient `q`.
void SimplexBase::addDivisionVariable(ArrayRef<MPInt> coeffs,
                                      const MPInt &denom) {
  assert(denom > 0 && "Denominator must be positive!");
  appendVariable();

  SmallVector<MPInt, 8> ineq(coeffs.begin(), coeffs.end());
  MPInt constTerm = ineq.back();
  ineq.back() = -denom;
  ineq.push_back(constTerm);
  addInequality(ineq);

  for (MPInt &coeff : ineq)
    coeff = -coeff;
  ineq.back() += denom - 1;
  addInequality(ineq);
}

void SimplexBase::appendVariable(unsigned count) {
  if (count == 0)
    return;
  var.reserve(var.size() + count);
  colUnknown.reserve(colUnknown.size() + count);
  for (unsigned i = 0; i < count; ++i) {
    var.emplace_back(Orientation::Column, /*restricted=*/false,
                     /*pos=*/getNumColumns() + i);
    colUnknown.push_back(var.size() - 1);
  }
  tableau.resizeHorizontally(getNumColumns() + count);
  undoLog.insert(undoLog.end(), count, UndoLogEntry::RemoveLastVariable);
}

/// Add all the constraints from the given IntegerRelation.
void SimplexBase::intersectIntegerRelation(const IntegerRelation &rel) {
  assert(rel.getNumVars() == getNumVariables() &&
         "IntegerRelation must have same dimensionality as simplex");
  for (unsigned i = 0, e = rel.getNumInequalities(); i < e; ++i)
    addInequality(rel.getInequality(i));
  for (unsigned i = 0, e = rel.getNumEqualities(); i < e; ++i)
    addEquality(rel.getEquality(i));
}

MaybeOptimum<Fraction> Simplex::computeRowOptimum(Direction direction,
                                                  unsigned row) {
  // Keep trying to find a pivot for the row in the specified direction.
  while (std::optional<Pivot> maybePivot = findPivot(row, direction)) {
    // If findPivot returns a pivot involving the row itself, then the optimum
    // is unbounded, so we return std::nullopt.
    if (maybePivot->row == row)
      return OptimumKind::Unbounded;
    pivot(*maybePivot);
  }

  // The row has reached its optimal sample value, which we return.
  // The sample value is the entry in the constant column divided by the common
  // denominator for this row.
  return Fraction(tableau(row, 1), tableau(row, 0));
}

/// Compute the optimum of the specified expression in the specified direction,
/// or std::nullopt if it is unbounded.
MaybeOptimum<Fraction> Simplex::computeOptimum(Direction direction,
                                               ArrayRef<MPInt> coeffs) {
  if (empty)
    return OptimumKind::Empty;

  SimplexRollbackScopeExit scopeExit(*this);
  unsigned conIndex = addRow(coeffs);
  unsigned row = con[conIndex].pos;
  return computeRowOptimum(direction, row);
}

MaybeOptimum<Fraction> Simplex::computeOptimum(Direction direction,
                                               Unknown &u) {
  if (empty)
    return OptimumKind::Empty;
  if (u.orientation == Orientation::Column) {
    unsigned column = u.pos;
    std::optional<unsigned> pivotRow = findPivotRow({}, direction, column);
    // If no pivot is returned, the constraint is unbounded in the specified
    // direction.
    if (!pivotRow)
      return OptimumKind::Unbounded;
    pivot(*pivotRow, column);
  }

  unsigned row = u.pos;
  MaybeOptimum<Fraction> optimum = computeRowOptimum(direction, row);
  if (u.restricted && direction == Direction::Down &&
      (optimum.isUnbounded() || *optimum < Fraction(0, 1))) {
    if (failed(restoreRow(u)))
      llvm_unreachable("Could not restore row!");
  }
  return optimum;
}

bool Simplex::isBoundedAlongConstraint(unsigned constraintIndex) {
  assert(!empty && "It is not meaningful to ask whether a direction is bounded "
                   "in an empty set.");
  // The constraint's perpendicular is already bounded below, since it is a
  // constraint. If it is also bounded above, we can return true.
  return computeOptimum(Direction::Up, con[constraintIndex]).isBounded();
}

/// Redundant constraints are those that are in row orientation and lie in
/// rows 0 to nRedundant - 1.
bool Simplex::isMarkedRedundant(unsigned constraintIndex) const {
  const Unknown &u = con[constraintIndex];
  return u.orientation == Orientation::Row && u.pos < nRedundant;
}

/// Mark the specified row redundant.
///
/// This is done by moving the unknown to the end of the block of redundant
/// rows (namely, to row nRedundant) and incrementing nRedundant to
/// accomodate the new redundant row.
void Simplex::markRowRedundant(Unknown &u) {
  assert(u.orientation == Orientation::Row &&
         "Unknown should be in row position!");
  assert(u.pos >= nRedundant && "Unknown is already marked redundant!");
  swapRows(u.pos, nRedundant);
  ++nRedundant;
  undoLog.emplace_back(UndoLogEntry::UnmarkLastRedundant);
}

/// Find a subset of constraints that is redundant and mark them redundant.
void Simplex::detectRedundant(unsigned offset, unsigned count) {
  assert(offset + count <= con.size() && "invalid range!");
  // It is not meaningful to talk about redundancy for empty sets.
  if (empty)
    return;

  // Iterate through the constraints and check for each one if it can attain
  // negative sample values. If it can, it's not redundant. Otherwise, it is.
  // We mark redundant constraints redundant.
  //
  // Constraints that get marked redundant in one iteration are not respected
  // when checking constraints in later iterations. This prevents, for example,
  // two identical constraints both being marked redundant since each is
  // redundant given the other one. In this example, only the first of the
  // constraints that is processed will get marked redundant, as it should be.
  for (unsigned i = 0; i < count; ++i) {
    Unknown &u = con[offset + i];
    if (u.orientation == Orientation::Column) {
      unsigned column = u.pos;
      std::optional<unsigned> pivotRow =
          findPivotRow({}, Direction::Down, column);
      // If no downward pivot is returned, the constraint is unbounded below
      // and hence not redundant.
      if (!pivotRow)
        continue;
      pivot(*pivotRow, column);
    }

    unsigned row = u.pos;
    MaybeOptimum<Fraction> minimum = computeRowOptimum(Direction::Down, row);
    if (minimum.isUnbounded() || *minimum < Fraction(0, 1)) {
      // Constraint is unbounded below or can attain negative sample values and
      // hence is not redundant.
      if (failed(restoreRow(u)))
        llvm_unreachable("Could not restore non-redundant row!");
      continue;
    }

    markRowRedundant(u);
  }
}

bool Simplex::isUnbounded() {
  if (empty)
    return false;

  SmallVector<MPInt, 8> dir(var.size() + 1);
  for (unsigned i = 0; i < var.size(); ++i) {
    dir[i] = 1;

    if (computeOptimum(Direction::Up, dir).isUnbounded())
      return true;

    if (computeOptimum(Direction::Down, dir).isUnbounded())
      return true;

    dir[i] = 0;
  }
  return false;
}

/// Make a tableau to represent a pair of points in the original tableau.
///
/// The product constraints and variables are stored as: first A's, then B's.
///
/// The product tableau has row layout:
///   A's redundant rows, B's redundant rows, A's other rows, B's other rows.
///
/// It has column layout:
///   denominator, constant, A's columns, B's columns.
Simplex Simplex::makeProduct(const Simplex &a, const Simplex &b) {
  unsigned numVar = a.getNumVariables() + b.getNumVariables();
  unsigned numCon = a.getNumConstraints() + b.getNumConstraints();
  Simplex result(numVar);

  result.tableau.reserveRows(numCon);
  result.empty = a.empty || b.empty;

  auto concat = [](ArrayRef<Unknown> v, ArrayRef<Unknown> w) {
    SmallVector<Unknown, 8> result;
    result.reserve(v.size() + w.size());
    result.insert(result.end(), v.begin(), v.end());
    result.insert(result.end(), w.begin(), w.end());
    return result;
  };
  result.con = concat(a.con, b.con);
  result.var = concat(a.var, b.var);

  auto indexFromBIndex = [&](int index) {
    return index >= 0 ? a.getNumVariables() + index
                      : ~(a.getNumConstraints() + ~index);
  };

  result.colUnknown.assign(2, nullIndex);
  for (unsigned i = 2, e = a.getNumColumns(); i < e; ++i) {
    result.colUnknown.push_back(a.colUnknown[i]);
    result.unknownFromIndex(result.colUnknown.back()).pos =
        result.colUnknown.size() - 1;
  }
  for (unsigned i = 2, e = b.getNumColumns(); i < e; ++i) {
    result.colUnknown.push_back(indexFromBIndex(b.colUnknown[i]));
    result.unknownFromIndex(result.colUnknown.back()).pos =
        result.colUnknown.size() - 1;
  }

  auto appendRowFromA = [&](unsigned row) {
    unsigned resultRow = result.tableau.appendExtraRow();
    for (unsigned col = 0, e = a.getNumColumns(); col < e; ++col)
      result.tableau(resultRow, col) = a.tableau(row, col);
    result.rowUnknown.push_back(a.rowUnknown[row]);
    result.unknownFromIndex(result.rowUnknown.back()).pos =
        result.rowUnknown.size() - 1;
  };

  // Also fixes the corresponding entry in rowUnknown and var/con (as the case
  // may be).
  auto appendRowFromB = [&](unsigned row) {
    unsigned resultRow = result.tableau.appendExtraRow();
    result.tableau(resultRow, 0) = b.tableau(row, 0);
    result.tableau(resultRow, 1) = b.tableau(row, 1);

    unsigned offset = a.getNumColumns() - 2;
    for (unsigned col = 2, e = b.getNumColumns(); col < e; ++col)
      result.tableau(resultRow, offset + col) = b.tableau(row, col);
    result.rowUnknown.push_back(indexFromBIndex(b.rowUnknown[row]));
    result.unknownFromIndex(result.rowUnknown.back()).pos =
        result.rowUnknown.size() - 1;
  };

  result.nRedundant = a.nRedundant + b.nRedundant;
  for (unsigned row = 0; row < a.nRedundant; ++row)
    appendRowFromA(row);
  for (unsigned row = 0; row < b.nRedundant; ++row)
    appendRowFromB(row);
  for (unsigned row = a.nRedundant, e = a.getNumRows(); row < e; ++row)
    appendRowFromA(row);
  for (unsigned row = b.nRedundant, e = b.getNumRows(); row < e; ++row)
    appendRowFromB(row);

  return result;
}

std::optional<SmallVector<Fraction, 8>> Simplex::getRationalSample() const {
  if (empty)
    return {};

  SmallVector<Fraction, 8> sample;
  sample.reserve(var.size());
  // Push the sample value for each variable into the vector.
  for (const Unknown &u : var) {
    if (u.orientation == Orientation::Column) {
      // If the variable is in column position, its sample value is zero.
      sample.emplace_back(0, 1);
    } else {
      // If the variable is in row position, its sample value is the
      // entry in the constant column divided by the denominator.
      MPInt denom = tableau(u.pos, 0);
      sample.emplace_back(tableau(u.pos, 1), denom);
    }
  }
  return sample;
}

void LexSimplexBase::addInequality(ArrayRef<MPInt> coeffs) {
  addRow(coeffs, /*makeRestricted=*/true);
}

MaybeOptimum<SmallVector<Fraction, 8>> LexSimplex::getRationalSample() const {
  if (empty)
    return OptimumKind::Empty;

  SmallVector<Fraction, 8> sample;
  sample.reserve(var.size());
  // Push the sample value for each variable into the vector.
  for (const Unknown &u : var) {
    // When the big M parameter is being used, each variable x is represented
    // as M + x, so its sample value is finite if and only if it is of the
    // form 1*M + c. If the coefficient of M is not one then the sample value
    // is infinite, and we return an empty optional.

    if (u.orientation == Orientation::Column) {
      // If the variable is in column position, the sample value of M + x is
      // zero, so x = -M which is unbounded.
      return OptimumKind::Unbounded;
    }

    // If the variable is in row position, its sample value is the
    // entry in the constant column divided by the denominator.
    MPInt denom = tableau(u.pos, 0);
    if (usingBigM)
      if (tableau(u.pos, 2) != denom)
        return OptimumKind::Unbounded;
    sample.emplace_back(tableau(u.pos, 1), denom);
  }
  return sample;
}

std::optional<SmallVector<MPInt, 8>> Simplex::getSamplePointIfIntegral() const {
  // If the tableau is empty, no sample point exists.
  if (empty)
    return {};

  // The value will always exist since the Simplex is non-empty.
  SmallVector<Fraction, 8> rationalSample = *getRationalSample();
  SmallVector<MPInt, 8> integerSample;
  integerSample.reserve(var.size());
  for (const Fraction &coord : rationalSample) {
    // If the sample is non-integral, return std::nullopt.
    if (coord.num % coord.den != 0)
      return {};
    integerSample.push_back(coord.num / coord.den);
  }
  return integerSample;
}

/// Given a simplex for a polytope, construct a new simplex whose variables are
/// identified with a pair of points (x, y) in the original polytope. Supports
/// some operations needed for generalized basis reduction. In what follows,
/// dotProduct(x, y) = x_1 * y_1 + x_2 * y_2 + ... x_n * y_n where n is the
/// dimension of the original polytope.
///
/// This supports adding equality constraints dotProduct(dir, x - y) == 0. It
/// also supports rolling back this addition, by maintaining a snapshot stack
/// that contains a snapshot of the Simplex's state for each equality, just
/// before that equality was added.
class presburger::GBRSimplex {
  using Orientation = Simplex::Orientation;

public:
  GBRSimplex(const Simplex &originalSimplex)
      : simplex(Simplex::makeProduct(originalSimplex, originalSimplex)),
        simplexConstraintOffset(simplex.getNumConstraints()) {}

  /// Add an equality dotProduct(dir, x - y) == 0.
  /// First pushes a snapshot for the current simplex state to the stack so
  /// that this can be rolled back later.
  void addEqualityForDirection(ArrayRef<MPInt> dir) {
    assert(llvm::any_of(dir, [](const MPInt &x) { return x != 0; }) &&
           "Direction passed is the zero vector!");
    snapshotStack.push_back(simplex.getSnapshot());
    simplex.addEquality(getCoeffsForDirection(dir));
  }
  /// Compute max(dotProduct(dir, x - y)).
  Fraction computeWidth(ArrayRef<MPInt> dir) {
    MaybeOptimum<Fraction> maybeWidth =
        simplex.computeOptimum(Direction::Up, getCoeffsForDirection(dir));
    assert(maybeWidth.isBounded() && "Width should be bounded!");
    return *maybeWidth;
  }

  /// Compute max(dotProduct(dir, x - y)) and save the dual variables for only
  /// the direction equalities to `dual`.
  Fraction computeWidthAndDuals(ArrayRef<MPInt> dir,
                                SmallVectorImpl<MPInt> &dual,
                                MPInt &dualDenom) {
    // We can't just call into computeWidth or computeOptimum since we need to
    // access the state of the tableau after computing the optimum, and these
    // functions rollback the insertion of the objective function into the
    // tableau before returning. We instead add a row for the objective function
    // ourselves, call into computeOptimum, compute the duals from the tableau
    // state, and finally rollback the addition of the row before returning.
    SimplexRollbackScopeExit scopeExit(simplex);
    unsigned conIndex = simplex.addRow(getCoeffsForDirection(dir));
    unsigned row = simplex.con[conIndex].pos;
    MaybeOptimum<Fraction> maybeWidth =
        simplex.computeRowOptimum(Simplex::Direction::Up, row);
    assert(maybeWidth.isBounded() && "Width should be bounded!");
    dualDenom = simplex.tableau(row, 0);
    dual.clear();

    // The increment is i += 2 because equalities are added as two inequalities,
    // one positive and one negative. Each iteration processes one equality.
    for (unsigned i = simplexConstraintOffset; i < conIndex; i += 2) {
      // The dual variable for an inequality in column orientation is the
      // negative of its coefficient at the objective row. If the inequality is
      // in row orientation, the corresponding dual variable is zero.
      //
      // We want the dual for the original equality, which corresponds to two
      // inequalities: a positive inequality, which has the same coefficients as
      // the equality, and a negative equality, which has negated coefficients.
      //
      // Note that at most one of these inequalities can be in column
      // orientation because the column unknowns should form a basis and hence
      // must be linearly independent. If the positive inequality is in column
      // position, its dual is the dual corresponding to the equality. If the
      // negative inequality is in column position, the negation of its dual is
      // the dual corresponding to the equality. If neither is in column
      // position, then that means that this equality is redundant, and its dual
      // is zero.
      //
      // Note that it is NOT valid to perform pivots during the computation of
      // the duals. This entire dual computation must be performed on the same
      // tableau configuration.
      assert(!(simplex.con[i].orientation == Orientation::Column &&
               simplex.con[i + 1].orientation == Orientation::Column) &&
             "Both inequalities for the equality cannot be in column "
             "orientation!");
      if (simplex.con[i].orientation == Orientation::Column)
        dual.push_back(-simplex.tableau(row, simplex.con[i].pos));
      else if (simplex.con[i + 1].orientation == Orientation::Column)
        dual.push_back(simplex.tableau(row, simplex.con[i + 1].pos));
      else
        dual.emplace_back(0);
    }
    return *maybeWidth;
  }

  /// Remove the last equality that was added through addEqualityForDirection.
  ///
  /// We do this by rolling back to the snapshot at the top of the stack, which
  /// should be a snapshot taken just before the last equality was added.
  void removeLastEquality() {
    assert(!snapshotStack.empty() && "Snapshot stack is empty!");
    simplex.rollback(snapshotStack.back());
    snapshotStack.pop_back();
  }

private:
  /// Returns coefficients of the expression 'dot_product(dir, x - y)',
  /// i.e.,   dir_1 * x_1 + dir_2 * x_2 + ... + dir_n * x_n
  ///       - dir_1 * y_1 - dir_2 * y_2 - ... - dir_n * y_n,
  /// where n is the dimension of the original polytope.
  SmallVector<MPInt, 8> getCoeffsForDirection(ArrayRef<MPInt> dir) {
    assert(2 * dir.size() == simplex.getNumVariables() &&
           "Direction vector has wrong dimensionality");
    SmallVector<MPInt, 8> coeffs(dir.begin(), dir.end());
    coeffs.reserve(2 * dir.size());
    for (const MPInt &coeff : dir)
      coeffs.push_back(-coeff);
    coeffs.emplace_back(0); // constant term
    return coeffs;
  }

  Simplex simplex;
  /// The first index of the equality constraints, the index immediately after
  /// the last constraint in the initial product simplex.
  unsigned simplexConstraintOffset;
  /// A stack of snapshots, used for rolling back.
  SmallVector<unsigned, 8> snapshotStack;
};

/// Reduce the basis to try and find a direction in which the polytope is
/// "thin". This only works for bounded polytopes.
///
/// This is an implementation of the algorithm described in the paper
/// "An Implementation of Generalized Basis Reduction for Integer Programming"
/// by W. Cook, T. Rutherford, H. E. Scarf, D. Shallcross.
///
/// Let b_{level}, b_{level + 1}, ... b_n be the current basis.
/// Let width_i(v) = max <v, x - y> where x and y are points in the original
/// polytope such that <b_j, x - y> = 0 is satisfied for all level <= j < i.
///
/// In every iteration, we first replace b_{i+1} with b_{i+1} + u*b_i, where u
/// is the integer such that width_i(b_{i+1} + u*b_i) is minimized. Let dual_i
/// be the dual variable associated with the constraint <b_i, x - y> = 0 when
/// computing width_{i+1}(b_{i+1}). It can be shown that dual_i is the
/// minimizing value of u, if it were allowed to be fractional. Due to
/// convexity, the minimizing integer value is either floor(dual_i) or
/// ceil(dual_i), so we just need to check which of these gives a lower
/// width_{i+1} value. If dual_i turned out to be an integer, then u = dual_i.
///
/// Now if width_i(b_{i+1}) < 0.75 * width_i(b_i), we swap b_i and (the new)
/// b_{i + 1} and decrement i (unless i = level, in which case we stay at the
/// same i). Otherwise, we increment i.
///
/// We keep f values and duals cached and invalidate them when necessary.
/// Whenever possible, we use them instead of recomputing them. We implement the
/// algorithm as follows.
///
/// In an iteration at i we need to compute:
///   a) width_i(b_{i + 1})
///   b) width_i(b_i)
///   c) the integer u that minimizes width_i(b_{i + 1} + u*b_i)
///
/// If width_i(b_i) is not already cached, we compute it.
///
/// If the duals are not already cached, we compute width_{i+1}(b_{i+1}) and
/// store the duals from this computation.
///
/// We call updateBasisWithUAndGetFCandidate, which finds the minimizing value
/// of u as explained before, caches the duals from this computation, sets
/// b_{i+1} to b_{i+1} + u*b_i, and returns the new value of width_i(b_{i+1}).
///
/// Now if width_i(b_{i+1}) < 0.75 * width_i(b_i), we swap b_i and b_{i+1} and
/// decrement i, resulting in the basis
/// ... b_{i - 1}, b_{i + 1} + u*b_i, b_i, b_{i+2}, ...
/// with corresponding f values
/// ... width_{i-1}(b_{i-1}), width_i(b_{i+1} + u*b_i), width_{i+1}(b_i), ...
/// The values up to i - 1 remain unchanged. We have just gotten the middle
/// value from updateBasisWithUAndGetFCandidate, so we can update that in the
/// cache. The value at width_{i+1}(b_i) is unknown, so we evict this value from
/// the cache. The iteration after decrementing needs exactly the duals from the
/// computation of width_i(b_{i + 1} + u*b_i), so we keep these in the cache.
///
/// When incrementing i, no cached f values get invalidated. However, the cached
/// duals do get invalidated as the duals for the higher levels are different.
void Simplex::reduceBasis(Matrix<MPInt> &basis, unsigned level) {
  const Fraction epsilon(3, 4);

  if (level == basis.getNumRows() - 1)
    return;

  GBRSimplex gbrSimplex(*this);
  SmallVector<Fraction, 8> width;
  SmallVector<MPInt, 8> dual;
  MPInt dualDenom;

  // Finds the value of u that minimizes width_i(b_{i+1} + u*b_i), caches the
  // duals from this computation, sets b_{i+1} to b_{i+1} + u*b_i, and returns
  // the new value of width_i(b_{i+1}).
  //
  // If dual_i is not an integer, the minimizing value must be either
  // floor(dual_i) or ceil(dual_i). We compute the expression for both and
  // choose the minimizing value.
  //
  // If dual_i is an integer, we don't need to perform these computations. We
  // know that in this case,
  //   a) u = dual_i.
  //   b) one can show that dual_j for j < i are the same duals we would have
  //      gotten from computing width_i(b_{i + 1} + u*b_i), so the correct duals
  //      are the ones already in the cache.
  //   c) width_i(b_{i+1} + u*b_i) = min_{alpha} width_i(b_{i+1} + alpha * b_i),
  //   which
  //      one can show is equal to width_{i+1}(b_{i+1}). The latter value must
  //      be in the cache, so we get it from there and return it.
  auto updateBasisWithUAndGetFCandidate = [&](unsigned i) -> Fraction {
    assert(i < level + dual.size() && "dual_i is not known!");

    MPInt u = floorDiv(dual[i - level], dualDenom);
    basis.addToRow(i, i + 1, u);
    if (dual[i - level] % dualDenom != 0) {
      SmallVector<MPInt, 8> candidateDual[2];
      MPInt candidateDualDenom[2];
      Fraction widthI[2];

      // Initially u is floor(dual) and basis reflects this.
      widthI[0] = gbrSimplex.computeWidthAndDuals(
          basis.getRow(i + 1), candidateDual[0], candidateDualDenom[0]);

      // Now try ceil(dual), i.e. floor(dual) + 1.
      ++u;
      basis.addToRow(i, i + 1, 1);
      widthI[1] = gbrSimplex.computeWidthAndDuals(
          basis.getRow(i + 1), candidateDual[1], candidateDualDenom[1]);

      unsigned j = widthI[0] < widthI[1] ? 0 : 1;
      if (j == 0)
        // Subtract 1 to go from u = ceil(dual) back to floor(dual).
        basis.addToRow(i, i + 1, -1);

      // width_i(b{i+1} + u*b_i) should be minimized at our value of u.
      // We assert that this holds by checking that the values of width_i at
      // u - 1 and u + 1 are greater than or equal to the value at u. If the
      // width is lesser at either of the adjacent values, then our computed
      // value of u is clearly not the minimizer. Otherwise by convexity the
      // computed value of u is really the minimizer.

      // Check the value at u - 1.
      assert(gbrSimplex.computeWidth(scaleAndAddForAssert(
                 basis.getRow(i + 1), MPInt(-1), basis.getRow(i))) >=
                 widthI[j] &&
             "Computed u value does not minimize the width!");
      // Check the value at u + 1.
      assert(gbrSimplex.computeWidth(scaleAndAddForAssert(
                 basis.getRow(i + 1), MPInt(+1), basis.getRow(i))) >=
                 widthI[j] &&
             "Computed u value does not minimize the width!");

      dual = std::move(candidateDual[j]);
      dualDenom = candidateDualDenom[j];
      return widthI[j];
    }

    assert(i + 1 - level < width.size() && "width_{i+1} wasn't saved");
    // f_i(b_{i+1} + dual*b_i) == width_{i+1}(b_{i+1}) when `dual` minimizes the
    // LHS. (note: the basis has already been updated, so b_{i+1} + dual*b_i in
    // the above expression is equal to basis.getRow(i+1) below.)
    assert(gbrSimplex.computeWidth(basis.getRow(i + 1)) ==
           width[i + 1 - level]);
    return width[i + 1 - level];
  };

  // In the ith iteration of the loop, gbrSimplex has constraints for directions
  // from `level` to i - 1.
  unsigned i = level;
  while (i < basis.getNumRows() - 1) {
    if (i >= level + width.size()) {
      // We don't even know the value of f_i(b_i), so let's find that first.
      // We have to do this first since later we assume that width already
      // contains values up to and including i.

      assert((i == 0 || i - 1 < level + width.size()) &&
             "We are at level i but we don't know the value of width_{i-1}");

      // We don't actually use these duals at all, but it doesn't matter
      // because this case should only occur when i is level, and there are no
      // duals in that case anyway.
      assert(i == level && "This case should only occur when i == level");
      width.push_back(
          gbrSimplex.computeWidthAndDuals(basis.getRow(i), dual, dualDenom));
    }

    if (i >= level + dual.size()) {
      assert(i + 1 >= level + width.size() &&
             "We don't know dual_i but we know width_{i+1}");
      // We don't know dual for our level, so let's find it.
      gbrSimplex.addEqualityForDirection(basis.getRow(i));
      width.push_back(gbrSimplex.computeWidthAndDuals(basis.getRow(i + 1), dual,
                                                      dualDenom));
      gbrSimplex.removeLastEquality();
    }

    // This variable stores width_i(b_{i+1} + u*b_i).
    Fraction widthICandidate = updateBasisWithUAndGetFCandidate(i);
    if (widthICandidate < epsilon * width[i - level]) {
      basis.swapRows(i, i + 1);
      width[i - level] = widthICandidate;
      // The values of width_{i+1}(b_{i+1}) and higher may change after the
      // swap, so we remove the cached values here.
      width.resize(i - level + 1);
      if (i == level) {
        dual.clear();
        continue;
      }

      gbrSimplex.removeLastEquality();
      i--;
      continue;
    }

    // Invalidate duals since the higher level needs to recompute its own duals.
    dual.clear();
    gbrSimplex.addEqualityForDirection(basis.getRow(i));
    i++;
  }
}

/// Search for an integer sample point using a branch and bound algorithm.
///
/// Each row in the basis matrix is a vector, and the set of basis vectors
/// should span the space. Initially this is the identity matrix,
/// i.e., the basis vectors are just the variables.
///
/// In every level, a value is assigned to the level-th basis vector, as
/// follows. Compute the minimum and maximum rational values of this direction.
/// If only one integer point lies in this range, constrain the variable to
/// have this value and recurse to the next variable.
///
/// If the range has multiple values, perform generalized basis reduction via
/// reduceBasis and then compute the bounds again. Now we try constraining
/// this direction in the first value in this range and "recurse" to the next
/// level. If we fail to find a sample, we try assigning the direction the next
/// value in this range, and so on.
///
/// If no integer sample is found from any of the assignments, or if the range
/// contains no integer value, then of course the polytope is empty for the
/// current assignment of the values in previous levels, so we return to
/// the previous level.
///
/// If we reach the last level where all the variables have been assigned values
/// already, then we simply return the current sample point if it is integral,
/// and go back to the previous level otherwise.
///
/// To avoid potentially arbitrarily large recursion depths leading to stack
/// overflows, this algorithm is implemented iteratively.
std::optional<SmallVector<MPInt, 8>> Simplex::findIntegerSample() {
  if (empty)
    return {};

  unsigned nDims = var.size();
  Matrix<MPInt> basis = Matrix<MPInt>::identity(nDims);

  unsigned level = 0;
  // The snapshot just before constraining a direction to a value at each level.
  SmallVector<unsigned, 8> snapshotStack;
  // The maximum value in the range of the direction for each level.
  SmallVector<MPInt, 8> upperBoundStack;
  // The next value to try constraining the basis vector to at each level.
  SmallVector<MPInt, 8> nextValueStack;

  snapshotStack.reserve(basis.getNumRows());
  upperBoundStack.reserve(basis.getNumRows());
  nextValueStack.reserve(basis.getNumRows());
  while (level != -1u) {
    if (level == basis.getNumRows()) {
      // We've assigned values to all variables. Return if we have a sample,
      // or go back up to the previous level otherwise.
      if (auto maybeSample = getSamplePointIfIntegral())
        return maybeSample;
      level--;
      continue;
    }

    if (level >= upperBoundStack.size()) {
      // We haven't populated the stack values for this level yet, so we have
      // just come down a level ("recursed"). Find the lower and upper bounds.
      // If there is more than one integer point in the range, perform
      // generalized basis reduction.
      SmallVector<MPInt, 8> basisCoeffs =
          llvm::to_vector<8>(basis.getRow(level));
      basisCoeffs.emplace_back(0);

      auto [minRoundedUp, maxRoundedDown] = computeIntegerBounds(basisCoeffs);

      // We don't have any integer values in the range.
      // Pop the stack and return up a level.
      if (minRoundedUp.isEmpty() || maxRoundedDown.isEmpty()) {
        assert((minRoundedUp.isEmpty() && maxRoundedDown.isEmpty()) &&
               "If one bound is empty, both should be.");
        snapshotStack.pop_back();
        nextValueStack.pop_back();
        upperBoundStack.pop_back();
        level--;
        continue;
      }

      // We already checked the empty case above.
      assert((minRoundedUp.isBounded() && maxRoundedDown.isBounded()) &&
             "Polyhedron should be bounded!");

      // Heuristic: if the sample point is integral at this point, just return
      // it.
      if (auto maybeSample = getSamplePointIfIntegral())
        return *maybeSample;

      if (*minRoundedUp < *maxRoundedDown) {
        reduceBasis(basis, level);
        basisCoeffs = llvm::to_vector<8>(basis.getRow(level));
        basisCoeffs.emplace_back(0);
        std::tie(minRoundedUp, maxRoundedDown) =
            computeIntegerBounds(basisCoeffs);
      }

      snapshotStack.push_back(getSnapshot());
      // The smallest value in the range is the next value to try.
      // The values in the optionals are guaranteed to exist since we know the
      // polytope is bounded.
      nextValueStack.push_back(*minRoundedUp);
      upperBoundStack.push_back(*maxRoundedDown);
    }

    assert((snapshotStack.size() - 1 == level &&
            nextValueStack.size() - 1 == level &&
            upperBoundStack.size() - 1 == level) &&
           "Mismatched variable stack sizes!");

    // Whether we "recursed" or "returned" from a lower level, we rollback
    // to the snapshot of the starting state at this level. (in the "recursed"
    // case this has no effect)
    rollback(snapshotStack.back());
    MPInt nextValue = nextValueStack.back();
    ++nextValueStack.back();
    if (nextValue > upperBoundStack.back()) {
      // We have exhausted the range and found no solution. Pop the stack and
      // return up a level.
      snapshotStack.pop_back();
      nextValueStack.pop_back();
      upperBoundStack.pop_back();
      level--;
      continue;
    }

    // Try the next value in the range and "recurse" into the next level.
    SmallVector<MPInt, 8> basisCoeffs(basis.getRow(level).begin(),
                                      basis.getRow(level).end());
    basisCoeffs.push_back(-nextValue);
    addEquality(basisCoeffs);
    level++;
  }

  return {};
}

/// Compute the minimum and maximum integer values the expression can take. We
/// compute each separately.
std::pair<MaybeOptimum<MPInt>, MaybeOptimum<MPInt>>
Simplex::computeIntegerBounds(ArrayRef<MPInt> coeffs) {
  MaybeOptimum<MPInt> minRoundedUp(
      computeOptimum(Simplex::Direction::Down, coeffs).map(ceil));
  MaybeOptimum<MPInt> maxRoundedDown(
      computeOptimum(Simplex::Direction::Up, coeffs).map(floor));
  return {minRoundedUp, maxRoundedDown};
}

void SimplexBase::print(raw_ostream &os) const {
  os << "rows = " << getNumRows() << ", columns = " << getNumColumns() << "\n";
  if (empty)
    os << "Simplex marked empty!\n";
  os << "var: ";
  for (unsigned i = 0; i < var.size(); ++i) {
    if (i > 0)
      os << ", ";
    var[i].print(os);
  }
  os << "\ncon: ";
  for (unsigned i = 0; i < con.size(); ++i) {
    if (i > 0)
      os << ", ";
    con[i].print(os);
  }
  os << '\n';
  for (unsigned row = 0, e = getNumRows(); row < e; ++row) {
    if (row > 0)
      os << ", ";
    os << "r" << row << ": " << rowUnknown[row];
  }
  os << '\n';
  os << "c0: denom, c1: const";
  for (unsigned col = 2, e = getNumColumns(); col < e; ++col)
    os << ", c" << col << ": " << colUnknown[col];
  os << '\n';
  for (unsigned row = 0, numRows = getNumRows(); row < numRows; ++row) {
    for (unsigned col = 0, numCols = getNumColumns(); col < numCols; ++col)
      os << tableau(row, col) << '\t';
    os << '\n';
  }
  os << '\n';
}

void SimplexBase::dump() const { print(llvm::errs()); }

bool Simplex::isRationalSubsetOf(const IntegerRelation &rel) {
  if (isEmpty())
    return true;

  for (unsigned i = 0, e = rel.getNumInequalities(); i < e; ++i)
    if (findIneqType(rel.getInequality(i)) != IneqType::Redundant)
      return false;

  for (unsigned i = 0, e = rel.getNumEqualities(); i < e; ++i)
    if (!isRedundantEquality(rel.getEquality(i)))
      return false;

  return true;
}

/// Returns the type of the inequality with coefficients `coeffs`.
/// Possible types are:
/// Redundant   The inequality is satisfied by all points in the polytope
/// Cut         The inequality is satisfied by some points, but not by others
/// Separate    The inequality is not satisfied by any point
///
/// Internally, this computes the minimum and the maximum the inequality with
/// coefficients `coeffs` can take. If the minimum is >= 0, the inequality holds
/// for all points in the polytope, so it is redundant.  If the minimum is <= 0
/// and the maximum is >= 0, the points in between the minimum and the
/// inequality do not satisfy it, the points in between the inequality and the
/// maximum satisfy it. Hence, it is a cut inequality. If both are < 0, no
/// points of the polytope satisfy the inequality, which means it is a separate
/// inequality.
Simplex::IneqType Simplex::findIneqType(ArrayRef<MPInt> coeffs) {
  MaybeOptimum<Fraction> minimum = computeOptimum(Direction::Down, coeffs);
  if (minimum.isBounded() && *minimum >= Fraction(0, 1)) {
    return IneqType::Redundant;
  }
  MaybeOptimum<Fraction> maximum = computeOptimum(Direction::Up, coeffs);
  if ((!minimum.isBounded() || *minimum <= Fraction(0, 1)) &&
      (!maximum.isBounded() || *maximum >= Fraction(0, 1))) {
    return IneqType::Cut;
  }
  return IneqType::Separate;
}

/// Checks whether the type of the inequality with coefficients `coeffs`
/// is Redundant.
bool Simplex::isRedundantInequality(ArrayRef<MPInt> coeffs) {
  assert(!empty &&
         "It is not meaningful to ask about redundancy in an empty set!");
  return findIneqType(coeffs) == IneqType::Redundant;
}

/// Check whether the equality given by `coeffs == 0` is redundant given
/// the existing constraints. This is redundant when `coeffs` is already
/// always zero under the existing constraints. `coeffs` is always zero
/// when the minimum and maximum value that `coeffs` can take are both zero.
bool Simplex::isRedundantEquality(ArrayRef<MPInt> coeffs) {
  assert(!empty &&
         "It is not meaningful to ask about redundancy in an empty set!");
  MaybeOptimum<Fraction> minimum = computeOptimum(Direction::Down, coeffs);
  MaybeOptimum<Fraction> maximum = computeOptimum(Direction::Up, coeffs);
  assert((!minimum.isEmpty() && !maximum.isEmpty()) &&
         "Optima should be non-empty for a non-empty set");
  return minimum.isBounded() && maximum.isBounded() &&
         *maximum == Fraction(0, 1) && *minimum == Fraction(0, 1);
}<|MERGE_RESOLUTION|>--- conflicted
+++ resolved
@@ -435,15 +435,9 @@
   return moveRowUnknownToColumn(cutRow);
 }
 
-<<<<<<< HEAD
-void SymbolicLexSimplex::recordOutput(SymbolicLexMin &result) const {
+void SymbolicLexSimplex::recordOutput(SymbolicLexOpt &result) const {
   Matrix<MPInt> output(0, domainPoly.getNumVars() + 1);
-  output.reserveRows(result.lexmin.getNumOutputs());
-=======
-void SymbolicLexSimplex::recordOutput(SymbolicLexOpt &result) const {
-  Matrix output(0, domainPoly.getNumVars() + 1);
   output.reserveRows(result.lexopt.getNumOutputs());
->>>>>>> ee795fd1
   for (const Unknown &u : var) {
     if (u.isSymbol)
       continue;
